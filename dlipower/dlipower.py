--- conflicted
+++ resolved
@@ -315,40 +315,26 @@
     if options.save_settings:
         switch.save_configuration()
     if len(args):
-<<<<<<< HEAD
         operation=args[0].lower()
         range=_block_to_list(','.join(args[1:]))
         if len(args) > 1:
             if operation in ['status']:
                 print(','.join(switch.command_on_outlets('status',range)))
             elif operation in ['on','poweron']:
-                sys.exit(switch.command_on_outlets('on',range))
+                rc=switch.command_on_outlets('on',range)
+                if rc and not options.quiet:
+                  print >> sys.stderr,"Power on operation failed"
+                sys.exit(rc)                
             elif operation in ['off','poweroff']:
-                sys.exit(switch.command_on_outlets('off',range))
+                rc=switch.command_on_outlets('off',range)
+                if rc and not options.quiet:
+                  print >> sys.stderr,"Power off operation failed"
             elif operation in ['cycle']:
                 sys.exit(switch.command_on_outlets('cycle',range))
             elif operation in ['get_name','getname','get_outlet_name','getoutletname']:
                 print(','.join(switch.command_on_outlets('get_outlet_name',range)))
             elif operation in ['set_name','setname','set_outlet_name','setoutletname']:
                 sys.exit(switch.set_outlet_name(args[1],args[2]))
-=======
-        if len(args) == 2:
-            if args[0].lower() in ['on','poweron']:
-                rc=switch.on(args[1])
-                if rc and not options.quiet:
-                  print >> sys.stderr,"Power on operation failed"
-                sys.exit(rc)
-            elif args[0].lower() in ['off','poweroff']:
-                rc=switch.off(args[1])
-                if rc and not options.quiet:
-                  print >> sys.stderr,"Power off operation failed"
-            elif args[0].lower() in ['cycle']:
-                sys.exit(switch.cycle(args[1]))
-            elif args[0].lower() in ['status']:
-                print(switch.status(args[1]))
-            elif args[0].lower() in ['get_name','getname','get_outlet_name','getoutletname']:
-                print(switch.get_outlet_name(args[1]))
->>>>>>> dbf28b50
             else:
                 print("Unknown argument %s" % args[0])
     else:
